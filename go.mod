module github.com/Borislavv/traefik-http-cache-plugin

go 1.23.2

require (
	github.com/buger/jsonparser v1.1.1
	github.com/joho/godotenv v1.5.1
	github.com/rs/zerolog v1.34.0
	github.com/spf13/viper v1.20.1
	github.com/zeebo/xxh3 v1.0.2
)

require (
	github.com/fsnotify/fsnotify v1.8.0 // indirect
	github.com/go-viper/mapstructure/v2 v2.2.1 // indirect
	github.com/kelseyhightower/envconfig v1.4.0 // indirect
	github.com/klauspost/cpuid/v2 v2.0.9 // indirect
	github.com/mattn/go-colorable v0.1.13 // indirect
	github.com/mattn/go-isatty v0.0.19 // indirect
	github.com/pelletier/go-toml/v2 v2.2.3 // indirect
	github.com/sagikazarmark/locafero v0.7.0 // indirect
	github.com/sirupsen/logrus v1.9.3 // indirect
	github.com/sourcegraph/conc v0.3.0 // indirect
	github.com/spf13/afero v1.12.0 // indirect
	github.com/spf13/cast v1.7.1 // indirect
	github.com/spf13/pflag v1.0.6 // indirect
	github.com/subosito/gotenv v1.6.0 // indirect
<<<<<<< HEAD
=======
	github.com/zeebo/xxh3 v1.0.2 // indirect
	gitlab.xbet.lan/v3group/backend/packages/go/locales-and-languages v1.0.0 // indirect
>>>>>>> bc3b32f0
	go.uber.org/atomic v1.9.0 // indirect
	go.uber.org/multierr v1.9.0 // indirect
	golang.org/x/sys v0.29.0 // indirect
	golang.org/x/text v0.21.0 // indirect
	gopkg.in/yaml.v3 v3.0.1 // indirect
)<|MERGE_RESOLUTION|>--- conflicted
+++ resolved
@@ -25,11 +25,7 @@
 	github.com/spf13/cast v1.7.1 // indirect
 	github.com/spf13/pflag v1.0.6 // indirect
 	github.com/subosito/gotenv v1.6.0 // indirect
-<<<<<<< HEAD
-=======
-	github.com/zeebo/xxh3 v1.0.2 // indirect
 	gitlab.xbet.lan/v3group/backend/packages/go/locales-and-languages v1.0.0 // indirect
->>>>>>> bc3b32f0
 	go.uber.org/atomic v1.9.0 // indirect
 	go.uber.org/multierr v1.9.0 // indirect
 	golang.org/x/sys v0.29.0 // indirect
