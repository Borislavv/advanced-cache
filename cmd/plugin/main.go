package main

import (
	"github.com/Borislavv/traefik-http-cache-plugin/pkg/model"
	"github.com/Borislavv/traefik-http-cache-plugin/pkg/storage"
<<<<<<< HEAD
	"github.com/joho/godotenv"
	"github.com/rs/zerolog/log"
	"github.com/spf13/viper"
	"net/http"
	_ "net/http/pprof"
	"os"
	"os/signal"
	"runtime"
	"runtime/pprof"
	"strconv"
	"syscall"
=======
>>>>>>> bc3b32f0
)

func init() {
<<<<<<< HEAD
	_ = godotenv.Load()
	viper.AutomaticEnv()
	_ = viper.BindEnv("INIT_STORAGE_LEN_PER_SHARD")
	_ = viper.BindEnv("EVICTION_ALGO")
	_ = viper.BindEnv("MEMORY_FILL_THRESHOLD")
	_ = viper.BindEnv("MEMORY_LIMIT")
	_ = viper.BindEnv("REVALIDATE_BETA")
	_ = viper.BindEnv("REVALIDATE_INTERVAL")
	_ = viper.BindEnv("SEO_URL")
}

func main() {
	go func() {
		log.Info().Msgf("Server started")
		if err := http.ListenAndServe("0.0.0.0:8080", nil); err != nil {
			log.Fatal().Err(err).Msg("failed to start server")
		} else {
			log.Info().Msg("server stopped")
		}
	}()
	// Создаём файл для сохранения профиля
	f, err := os.Create("cpu.pprof")
	if err != nil {
		panic("could not create CPU profile: " + err.Error())
	}
	defer f.Close()

	// Запускаем CPU-профилирование
	if err = pprof.StartCPUProfile(f); err != nil {
		panic("could not start CPU profile: " + err.Error())
	}
	defer pprof.StopCPUProfile() // важно остановить!

	ctx, cancel := context.WithCancel(context.Background())
	defer cancel()

	cfg := &config.Config{}
	if err = viper.Unmarshal(cfg); err != nil {
		log.Err(err).Msg("failed to unmarshal config")
		return
	}

	db := storage.New(*cfg)
	seoRepo := repository.NewSeo(cfg.Repository)

	osSigsCh := make(chan os.Signal, 1)
	signal.Notify(osSigsCh, os.Interrupt, syscall.SIGTERM)
	defer log.Info().Msg("gracefully stopped")

	i := 0
	for {
		select {
		case <-ctx.Done():
			return
		case <-osSigsCh:
			return
		default:
			req := model.NewRequest("285", "1x001.com", "en", `{"name": "betting", "choice": null}`+strconv.Itoa(i))
			getData(ctx, db, seoRepo, req)
			if i%69 == 0 {
				runtime.Gosched()
			}
			i++
		}
	}
}

func getData(ctx context.Context, db storage.Storage, seoRepo repository.Seo, req *model.Request) {
	_, _, _, _, err := db.Get(ctx, req, seoRepo.PageData)
	if err != nil {
		log.Err(err).Msg("failed to get body")
		return
	}

	_, _, _, _, err = db.Get(ctx, req, seoRepo.PageData)
	if err != nil {
		log.Err(err).Msg("failed to get body")
		return
	}

	_, _, _, _, err = db.Get(ctx, req, seoRepo.PageData)
	if err != nil {
		log.Err(err).Msg("failed to get body")
		return
	}

	_, _, _, _, err = db.Get(ctx, req, seoRepo.PageData)
	if err != nil {
		log.Err(err).Msg("failed to get body")
		return
	}

	_, _, _, _, err = db.Get(ctx, req, seoRepo.PageData)
	if err != nil {
		log.Err(err).Msg("failed to get body")
		return
	}
	//fmt.Println(string(data))
=======
	//zerolog.TimeFieldFormat = zerolog.TimeFormatUnix
	//zerolog.SetGlobalLevel(zerolog.DebugLevel)
	//log.Logger = log.Output(os.Stdout)
	//
	//store = storage.New(config.Storage{
	//	EvictionAlgo:        string(algo.LRU),
	//	MemoryFillThreshold: 0.95,
	//	MemoryLimit:         1024 * 1024 * 10,
	//})
	//
	//ctx, cancel := context.WithCancel(context.Background())
	//defer cancel()
	//
	//seoRepo := repository.NewSeo()
	//
	//cfg := config.Response{
	//	RevalidateBeta:     0.5,
	//	RevalidateInterval: time.Minute * 10,
	//}
	//
	//reqs = make([]*model.Request, 0, 10000)
	//for i := 0; i < 10000; i++ {
	//	req := model.NewRequest("285", "1xbet.com", "en", `{"name": "betting", "choice": null}`+strconv.Itoa(i))
	//	resp, err := model.NewResponse(cfg, http.Header{}, req, []byte(`{"data": "success"}`), func() ([]byte, error) {
	//		return seoRepo.PageData()
	//	})
	//	if err != nil {
	//		panic(err)
	//	}
	//	store.Set(ctx, resp)
	//	reqs = append(reqs, req)
	//}
}

func main() {
	//go func() {
	//	if err := http.ListenAndServe("0.0.0.0:8080", nil); err != nil {
	//		log.Fatal().Err(err).Msg("Failed to start server")
	//	}
	//}()
	//
	//var i int
	//for {
	//	if i >= 10000 {
	//		i = 0
	//	}
	//	store.Get(reqs[i%10000])
	//	i++
	//}
>>>>>>> bc3b32f0
}<|MERGE_RESOLUTION|>--- conflicted
+++ resolved
@@ -3,123 +3,9 @@
 import (
 	"github.com/Borislavv/traefik-http-cache-plugin/pkg/model"
 	"github.com/Borislavv/traefik-http-cache-plugin/pkg/storage"
-<<<<<<< HEAD
-	"github.com/joho/godotenv"
-	"github.com/rs/zerolog/log"
-	"github.com/spf13/viper"
-	"net/http"
-	_ "net/http/pprof"
-	"os"
-	"os/signal"
-	"runtime"
-	"runtime/pprof"
-	"strconv"
-	"syscall"
-=======
->>>>>>> bc3b32f0
 )
 
 func init() {
-<<<<<<< HEAD
-	_ = godotenv.Load()
-	viper.AutomaticEnv()
-	_ = viper.BindEnv("INIT_STORAGE_LEN_PER_SHARD")
-	_ = viper.BindEnv("EVICTION_ALGO")
-	_ = viper.BindEnv("MEMORY_FILL_THRESHOLD")
-	_ = viper.BindEnv("MEMORY_LIMIT")
-	_ = viper.BindEnv("REVALIDATE_BETA")
-	_ = viper.BindEnv("REVALIDATE_INTERVAL")
-	_ = viper.BindEnv("SEO_URL")
-}
-
-func main() {
-	go func() {
-		log.Info().Msgf("Server started")
-		if err := http.ListenAndServe("0.0.0.0:8080", nil); err != nil {
-			log.Fatal().Err(err).Msg("failed to start server")
-		} else {
-			log.Info().Msg("server stopped")
-		}
-	}()
-	// Создаём файл для сохранения профиля
-	f, err := os.Create("cpu.pprof")
-	if err != nil {
-		panic("could not create CPU profile: " + err.Error())
-	}
-	defer f.Close()
-
-	// Запускаем CPU-профилирование
-	if err = pprof.StartCPUProfile(f); err != nil {
-		panic("could not start CPU profile: " + err.Error())
-	}
-	defer pprof.StopCPUProfile() // важно остановить!
-
-	ctx, cancel := context.WithCancel(context.Background())
-	defer cancel()
-
-	cfg := &config.Config{}
-	if err = viper.Unmarshal(cfg); err != nil {
-		log.Err(err).Msg("failed to unmarshal config")
-		return
-	}
-
-	db := storage.New(*cfg)
-	seoRepo := repository.NewSeo(cfg.Repository)
-
-	osSigsCh := make(chan os.Signal, 1)
-	signal.Notify(osSigsCh, os.Interrupt, syscall.SIGTERM)
-	defer log.Info().Msg("gracefully stopped")
-
-	i := 0
-	for {
-		select {
-		case <-ctx.Done():
-			return
-		case <-osSigsCh:
-			return
-		default:
-			req := model.NewRequest("285", "1x001.com", "en", `{"name": "betting", "choice": null}`+strconv.Itoa(i))
-			getData(ctx, db, seoRepo, req)
-			if i%69 == 0 {
-				runtime.Gosched()
-			}
-			i++
-		}
-	}
-}
-
-func getData(ctx context.Context, db storage.Storage, seoRepo repository.Seo, req *model.Request) {
-	_, _, _, _, err := db.Get(ctx, req, seoRepo.PageData)
-	if err != nil {
-		log.Err(err).Msg("failed to get body")
-		return
-	}
-
-	_, _, _, _, err = db.Get(ctx, req, seoRepo.PageData)
-	if err != nil {
-		log.Err(err).Msg("failed to get body")
-		return
-	}
-
-	_, _, _, _, err = db.Get(ctx, req, seoRepo.PageData)
-	if err != nil {
-		log.Err(err).Msg("failed to get body")
-		return
-	}
-
-	_, _, _, _, err = db.Get(ctx, req, seoRepo.PageData)
-	if err != nil {
-		log.Err(err).Msg("failed to get body")
-		return
-	}
-
-	_, _, _, _, err = db.Get(ctx, req, seoRepo.PageData)
-	if err != nil {
-		log.Err(err).Msg("failed to get body")
-		return
-	}
-	//fmt.Println(string(data))
-=======
 	//zerolog.TimeFieldFormat = zerolog.TimeFormatUnix
 	//zerolog.SetGlobalLevel(zerolog.DebugLevel)
 	//log.Logger = log.Output(os.Stdout)
@@ -169,5 +55,37 @@
 	//	store.Get(reqs[i%10000])
 	//	i++
 	//}
->>>>>>> bc3b32f0
+}
+
+func getData(ctx context.Context, db storage.Storage, seoRepo repository.Seo, req *model.Request) {
+	_, _, _, _, err := db.Get(ctx, req, seoRepo.PageData)
+	if err != nil {
+		log.Err(err).Msg("failed to get body")
+		return
+	}
+
+	_, _, _, _, err = db.Get(ctx, req, seoRepo.PageData)
+	if err != nil {
+		log.Err(err).Msg("failed to get body")
+		return
+	}
+
+	_, _, _, _, err = db.Get(ctx, req, seoRepo.PageData)
+	if err != nil {
+		log.Err(err).Msg("failed to get body")
+		return
+	}
+
+	_, _, _, _, err = db.Get(ctx, req, seoRepo.PageData)
+	if err != nil {
+		log.Err(err).Msg("failed to get body")
+		return
+	}
+
+	_, _, _, _, err = db.Get(ctx, req, seoRepo.PageData)
+	if err != nil {
+		log.Err(err).Msg("failed to get body")
+		return
+	}
+	//fmt.Println(string(data))
 }