package model

import (
	"container/list"
	"context"
	"fmt"
<<<<<<< HEAD
	"github.com/Borislavv/traefik-http-cache-plugin/pkg/config"
=======
>>>>>>> 5b4db1d3
	"github.com/buger/jsonparser"
	"github.com/rs/zerolog/log"
	"math"
	"math/rand"
	"net/http"
	"sync"
	"time"
	"unsafe"
)

const (
	nameToken      = "name"
	aggressiveBeta = 0.9 // aggressive revalidation (probably may be upped to 0.95 or 0.98-0.99)
)

type ResponseCreator func(ctx context.Context, req *Request) (statusCode int, body []byte, headers http.Header, err error)

type ResponseCreator = func() (statusCode int, body []byte, headers http.Header, err error)

type Response struct {
	*Datum
<<<<<<< HEAD
	mu            *sync.RWMutex
	cfg           config.Response
	request       *Request // request for current response
	tags          []string // choice names as tags
	listElement   *list.Element
	revalidatedAt time.Time // last revalidated timestamp
	revalidator   ResponseCreator
	createdAt     time.Time
}

type Datum struct {
	headers    http.Header
	statusCode int
	body       []byte // raw body of response
=======
	mu                 *sync.RWMutex
	request            *Request // request for current response
	listElement        *list.Element
	tags               []string // choice names as tags
	creator            ResponseCreator
	revalidateInterval time.Duration
	revalidateBeta     float64
	revalidatedAt      time.Time // last revalidated timestamp
	createdAt          time.Time
}

type Datum struct {
	mu         *sync.RWMutex
	headers    http.Header
	statusCode int
	body       []byte // raw body of response
}

func (d *Datum) Headers() http.Header {
	return d.headers
}

func (d *Datum) StatusCode() int {
	return d.statusCode
}

func (d *Datum) Body() []byte {
	return d.body
>>>>>>> 5b4db1d3
}

func NewResponse(
	headers http.Header,
	statusCode int,
	req *Request,
	statusCode int,
	body []byte,
<<<<<<< HEAD
	revalidator ResponseCreator,
=======
	creator ResponseCreator,
	revalidateInterval time.Duration,
	revalidateBeta float64,
>>>>>>> 5b4db1d3
) (*Response, error) {
	tags, err := ExtractTags(req.GetChoice())
	if err != nil {
		return nil, fmt.Errorf("cannot extract tags from choice: %s", err.Error())
	}
	return &Response{
		mu:      &sync.RWMutex{},
		request: req,
		tags:    tags,
		Datum: &Datum{
<<<<<<< HEAD
			headers:    headers,
			statusCode: statusCode,
			body:       body,
		},
		revalidatedAt: time.Now(),
		createdAt:     time.Now(),
	}, nil
}
func (r *Response) Revalidate() {
	var err error
	defer func() {
		if err == nil {
			log.Info().Msg("success revalidated")
		} else {
			log.Error().Err(err).Msg("fail to revalidate")
=======
			statusCode: statusCode,
			headers:    headers,
			body:       body,
		},
		creator:            creator,
		revalidateInterval: revalidateInterval,
		revalidateBeta:     revalidateBeta,
		revalidatedAt:      time.Now(),
		createdAt:          time.Now(),
	}, nil
}
func (r *Response) Revalidate(ctx context.Context) {
	var err error
	defer func() {
		if err != nil {
			log.Debug().Msg("revalidation failed")
		} else {
			//log.Debug().Msg("success revalidated")
			log.Debug().Msg("success revalidated")
>>>>>>> 5b4db1d3
		}
	}()

	r.mu.RLock()
	req := r.request
	revalidator := r.creator
	r.mu.RUnlock()

<<<<<<< HEAD
	code, bytes, headers, err := revalidator()
	if err != nil {
=======
	statusCode, body, headers, err := revalidator(ctx, req)
	if err != nil {
		log.Warn().Err(err).Msg("creator failed")
>>>>>>> 5b4db1d3
		return
	}

	r.mu.Lock()
	r.revalidatedAt = time.Now()
<<<<<<< HEAD
	r.body = bytes
	r.headers = headers
	r.statusCode = code
=======
	r.body = body
	r.headers = headers
	r.statusCode = statusCode
>>>>>>> 5b4db1d3
	r.mu.Unlock()
	return
}
func (r *Response) ShouldBeRevalidated() bool {
	r.mu.RLock()
	revalidatedAt := r.revalidatedAt
	revalidatedInterval := r.revalidateInterval
	// beta = 0.5 — обычно хорошее стартовое значение
	// beta = 1.0 — агрессивное обновление
	// beta = 0.0 — отключает бета-обновление полностью
	beta := r.revalidateBeta
	statusCode := r.statusCode
	r.mu.RUnlock()

	if statusCode != http.StatusOK {
		beta = aggressiveBeta
	} else {
		beta = r.revalidateBeta
	}

	return r.shouldRevalidateBeta(revalidatedAt, revalidatedInterval, beta)
}
func (r *Response) shouldRevalidateBeta(revalidatedAt time.Time, revalidateInterval time.Duration, beta float64) bool {
	age := time.Since(revalidatedAt)

	if age < time.Duration(beta*float64(revalidateInterval)) {
		return false
	}

	if age >= revalidateInterval {
		return true
	}

	return rand.Float64() >= math.Exp(-beta*float64(age)/float64(revalidateInterval))
}

func (r *Response) GetRequest() *Request {
	r.mu.RLock()
	req := r.request
	r.mu.RUnlock()
	return req
}
func (r *Response) GetListElement() *list.Element {
	r.mu.RLock()
	defer r.mu.RUnlock()
	return r.listElement
}
func (r *Response) SetListElement(el *list.Element) {
	r.mu.Lock()
	defer r.mu.Unlock()
	r.listElement = el
}

func (r *Response) GetDatum() *Datum {
	r.mu.RLock()
	defer r.mu.RUnlock()
	return r.Datum
}

func (r *Response) SetDatum(datum *Datum) {
	r.mu.Lock()
	r.Datum = datum
	r.mu.Unlock()
}
func (r *Response) GetBody() []byte {
	r.mu.RLock()
	defer r.mu.RUnlock()
	return r.body
}
func (r *Response) GetHeaders() http.Header {
	r.mu.RLock()
	defer r.mu.RUnlock()
	return r.headers
}
func (r *Response) Size() uintptr {
	return unsafe.Sizeof(*r)
}
func ExtractTags(choice string) ([]string, error) {
	names := make([]string, 0, 7)

	if err := jsonparser.ObjectEach([]byte(choice), func(key []byte, value []byte, dataType jsonparser.ValueType, offset int) error {
		if string(key) == nameToken {
			names = append(names, string(value))
		}
		return nil
	}); err != nil {
		return nil, err
	}

	return names, nil
}<|MERGE_RESOLUTION|>--- conflicted
+++ resolved
@@ -4,18 +4,16 @@
 	"container/list"
 	"context"
 	"fmt"
-<<<<<<< HEAD
-	"github.com/Borislavv/traefik-http-cache-plugin/pkg/config"
-=======
->>>>>>> 5b4db1d3
-	"github.com/buger/jsonparser"
-	"github.com/rs/zerolog/log"
 	"math"
 	"math/rand"
 	"net/http"
 	"sync"
 	"time"
 	"unsafe"
+
+	"github.com/Borislavv/traefik-http-cache-plugin/pkg/config"
+	"github.com/buger/jsonparser"
+	"github.com/rs/zerolog/log"
 )
 
 const (
@@ -29,7 +27,6 @@
 
 type Response struct {
 	*Datum
-<<<<<<< HEAD
 	mu            *sync.RWMutex
 	cfg           config.Response
 	request       *Request // request for current response
@@ -44,36 +41,6 @@
 	headers    http.Header
 	statusCode int
 	body       []byte // raw body of response
-=======
-	mu                 *sync.RWMutex
-	request            *Request // request for current response
-	listElement        *list.Element
-	tags               []string // choice names as tags
-	creator            ResponseCreator
-	revalidateInterval time.Duration
-	revalidateBeta     float64
-	revalidatedAt      time.Time // last revalidated timestamp
-	createdAt          time.Time
-}
-
-type Datum struct {
-	mu         *sync.RWMutex
-	headers    http.Header
-	statusCode int
-	body       []byte // raw body of response
-}
-
-func (d *Datum) Headers() http.Header {
-	return d.headers
-}
-
-func (d *Datum) StatusCode() int {
-	return d.statusCode
-}
-
-func (d *Datum) Body() []byte {
-	return d.body
->>>>>>> 5b4db1d3
 }
 
 func NewResponse(
@@ -82,13 +49,9 @@
 	req *Request,
 	statusCode int,
 	body []byte,
-<<<<<<< HEAD
-	revalidator ResponseCreator,
-=======
 	creator ResponseCreator,
 	revalidateInterval time.Duration,
 	revalidateBeta float64,
->>>>>>> 5b4db1d3
 ) (*Response, error) {
 	tags, err := ExtractTags(req.GetChoice())
 	if err != nil {
@@ -99,23 +62,6 @@
 		request: req,
 		tags:    tags,
 		Datum: &Datum{
-<<<<<<< HEAD
-			headers:    headers,
-			statusCode: statusCode,
-			body:       body,
-		},
-		revalidatedAt: time.Now(),
-		createdAt:     time.Now(),
-	}, nil
-}
-func (r *Response) Revalidate() {
-	var err error
-	defer func() {
-		if err == nil {
-			log.Info().Msg("success revalidated")
-		} else {
-			log.Error().Err(err).Msg("fail to revalidate")
-=======
 			statusCode: statusCode,
 			headers:    headers,
 			body:       body,
@@ -135,7 +81,6 @@
 		} else {
 			//log.Debug().Msg("success revalidated")
 			log.Debug().Msg("success revalidated")
->>>>>>> 5b4db1d3
 		}
 	}()
 
@@ -144,28 +89,16 @@
 	revalidator := r.creator
 	r.mu.RUnlock()
 
-<<<<<<< HEAD
 	code, bytes, headers, err := revalidator()
 	if err != nil {
-=======
-	statusCode, body, headers, err := revalidator(ctx, req)
-	if err != nil {
-		log.Warn().Err(err).Msg("creator failed")
->>>>>>> 5b4db1d3
 		return
 	}
 
 	r.mu.Lock()
 	r.revalidatedAt = time.Now()
-<<<<<<< HEAD
 	r.body = bytes
 	r.headers = headers
-	r.statusCode = code
-=======
-	r.body = body
-	r.headers = headers
 	r.statusCode = statusCode
->>>>>>> 5b4db1d3
 	r.mu.Unlock()
 	return
 }
