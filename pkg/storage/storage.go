--- conflicted
+++ resolved
@@ -2,6 +2,7 @@
 
 import (
 	"context"
+
 	"github.com/Borislavv/traefik-http-cache-plugin/pkg/config"
 	"github.com/Borislavv/traefik-http-cache-plugin/pkg/model"
 	"github.com/Borislavv/traefik-http-cache-plugin/pkg/storage/cache"
@@ -17,19 +18,11 @@
 	Storage
 }
 
-<<<<<<< HEAD
-func New(ctx context.Context, cfg config.Storage) *AlgoStorage {
-	var s Storage
-	switch algo.Algorithm(cfg.EvictionAlgo) {
-	case algo.LRU:
-		s = algo.NewLRU(ctx, cfg)
-=======
 func New(cfg config.Config) *AlgoStorage {
 	var s Storage
 	switch cache.Algorithm(cfg.EvictionAlgo) {
 	case cache.LRU:
 		s = cache.NewLRU(cfg)
->>>>>>> 5b4db1d3
 	default:
 		panic("algorithm \"" + cfg.EvictionAlgo + "\" does not implemented yet")
 	}
