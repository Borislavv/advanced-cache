--- conflicted
+++ resolved
@@ -2,22 +2,16 @@
 
 import (
 	"context"
-<<<<<<< HEAD
-	"net/http"
-=======
-	"github.com/Borislavv/traefik-http-cache-plugin/pkg/config"
-	"github.com/Borislavv/traefik-http-cache-plugin/pkg/mock"
-	"github.com/Borislavv/traefik-http-cache-plugin/pkg/storage/cache"
-	"github.com/rs/zerolog"
-	"github.com/rs/zerolog/log"
-	"os"
->>>>>>> bc3b32f0
 	"strconv"
 	"testing"
 	"time"
 
 	"github.com/Borislavv/traefik-http-cache-plugin/pkg/config"
-	"github.com/Borislavv/traefik-http-cache-plugin/pkg/model"
+	"github.com/Borislavv/traefik-http-cache-plugin/pkg/mock"
+	"github.com/Borislavv/traefik-http-cache-plugin/pkg/storage/cache"
+	"github.com/rs/zerolog/log"
+
+	"github.com/Borislavv/traefik-http-cache-plugin/pkg/config"
 	"github.com/joho/godotenv"
 	"github.com/rs/zerolog/log"
 	"github.com/spf13/viper"
@@ -39,39 +33,6 @@
 
 var BenchmarkReadFromStorageNum int
 
-<<<<<<< HEAD
-func BenchmarkReadFromStorage(b *testing.B) {
-	ctx, cancel := context.WithCancel(context.Background())
-	defer cancel()
-
-	log.Info().Msgf("[" + strconv.Itoa(BenchmarkReadFromStorageNum) + "] Started BenchmarkReadFromStorage benchmark with " + strconv.Itoa(b.N) + " iterations.")
-	BenchmarkReadFromStorageNum++
-
-	cfg := config.Config{
-		Storage: config.Storage{
-			InitStorageLengthPerShard: 256,
-			EvictionAlgo:              "LRU",
-			MemoryFillThreshold:       0.95,
-			MemoryLimit:               1024 * 1024 * 12,
-		},
-		Response: config.Response{
-			RevalidateBeta:     0.5,
-			RevalidateInterval: time.Minute * 120,
-		},
-		Repository: config.Repository{
-			SeoUrl: "https://seo-master.lux.kube.xbet.lan/api/v2/pagedata",
-		},
-	}
-
-	db := New(ctx, cfg)
-	requests := make([]*model.Request, 0, b.N)
-	for i := 0; i < b.N; i++ {
-		req := model.NewRequest("285", "1xbet.com", "en", `{"name": "betting", "choice": null}`)
-		_, _, _ = db.Get(ctx, req, func(ctx context.Context, req *model.Request) (statusCode int, body []byte, headers http.Header, err error) {
-			return 200, []byte(`{"data": {"success": true}}`), http.Header{}, nil
-		})
-		requests = append(requests, req)
-=======
 func BenchmarkReadFromStorage1000TimesPerIter(b *testing.B) {
 	log.Info().Msg("[" + strconv.Itoa(BenchmarkReadFromStorageNum) +
 		"] Started BenchmarkReadFromStorage benchmark with " + strconv.Itoa(b.N) + " iterations.")
@@ -94,118 +55,12 @@
 	responses := mock.GenerateRandomResponses(cfg, b.N+1)
 	for _, resp := range responses {
 		db.Set(ctx, resp)
->>>>>>> bc3b32f0
 	}
 	length := len(responses)
 
 	log.Info().Msg("[" + strconv.Itoa(BenchmarkReadFromStorageNum) +
 		"] BenchmarkReadFromStorage benchmark generated " + strconv.Itoa(b.N) + " mock items.")
 
-<<<<<<< HEAD
-	//// Создаём файл для сохранения профиля
-	//f, err := os.Create("cpu.pprof")
-	//if err != nil {
-	//	panic("could not create CPU profile: " + err.Error())
-	//}
-	//defer f.Close()
-	//
-	//// Запускаем CPU-профилирование
-	//if err = pprof.StartCPUProfile(f); err != nil {
-	//	panic("could not start CPU profile: " + err.Error())
-	//}
-	//defer pprof.StopCPUProfile() // важно остановить!
-
-	//ii := 0
-	//tt := time.Duration(0)
-	b.ResetTimer()
-	b.RunParallel(func(pb *testing.PB) {
-		i := 0
-		//t := time.Duration(0)
-		for pb.Next() {
-			//tc := time.Now()
-			_, _, _ = db.Get(ctx, requests[i%b.N], func(ctx context.Context, req *model.Request) (statusCode int, body []byte, headers http.Header, err error) {
-				return 200, []byte(`{"data": {"success": true}}`), http.Header{}, nil
-			})
-			//if err != nil {
-			//	panic(err)
-			//}
-			//if !hit {
-			//	log.Info().Msg("request was not found in storage")
-			//}
-			//t += time.Since(tc)
-			i++
-		}
-		//if i != 0 {
-		//	logger.InfoMsgf(ctx, nil, "["+strconv.Itoa(BenchmarkReadFromStorageNum)+
-		//		"] BenchmarkReadFromStorage b.N: %d, avg duration: %s ns/op", i, strconv.Itoa((int(t.Nanoseconds())/i)/10))
-		//}
-		//tt += t
-		//ii += i
-	})
-	//logger.InfoMsgf(ctx, nil, "["+strconv.Itoa(BenchmarkReadFromStorageNum)+
-	//	"] TOTAL --->>> BenchmarkReadFromStorage total b.N: %d, total avg duration: %s ns/op", ii, strconv.Itoa((int(tt.Nanoseconds())/ii)/10))
-}
-
-//var BenchmarkWriteIntoStorageNum int
-//
-//func BenchmarkWriteIntoStorage(b *testing.B) {
-//	log.Info().Msg("[" + strconv.Itoa(BenchmarkReadFromStorageNum) + "] Started BenchmarkWriteIntoStorage benchmark with " + strconv.Itoa(b.N) + " iterations.")
-//	BenchmarkWriteIntoStorageNum++
-//
-//	cfg := config.Config{
-//		Storage: config.Storage{
-//			InitStorageLengthPerShard: 256,
-//			EvictionAlgo:              "LRU",
-//			MemoryFillThreshold:       0.95,
-//			MemoryLimit:               1024 * 1024 * 128,
-//		},
-//		Response: config.Response{
-//			RevalidateBeta:     0.5,
-//			RevalidateInterval: time.Minute * 1,
-//		},
-//		Repository: config.Repository{
-//			SeoUrl: "https://seo-master.lux.kube.xbet.lan/api/v2/pagedata",
-//		},
-//	}
-//
-//	s := New(cfg)
-//
-//	ctx, cancel := context.WithCancel(context.Background())
-//	defer cancel()
-//
-//	//seoRepo := repository.NewSeo(config.Repository{SeoUrl: "https://seo-master.lux.kube.xbet.lan/api/v2/pagedata"})
-//
-//	requests := make([]*model.Request, b.N)
-//	for i := 0; i < b.N; i++ {
-//		req := model.NewRequest("285", "1xbet.com", "en", `{"name": "betting", "choice": null}`+strconv.Itoa(i))
-//		requests[i] = req
-//	}
-//
-//	ii := 0
-//	tt := time.Duration(0)
-//	b.ResetTimer()
-//	b.RunParallel(func(pb *testing.PB) {
-//		i := 0
-//		t := time.Duration(0)
-//		for pb.Next() {
-//			tc := time.Now()
-//			s.Get(ctx, requests[i%b.N], func(ctx context.Context, req *model.Request) (statusCode int, body []byte, headers http.Header, err error) {
-//				return 200, []byte(`{"data": {"success": true}}`), http.Header{}, nil
-//			})
-//			t += time.Since(tc)
-//			i++
-//		}
-//		if i != 0 {
-//			log.Info().Msgf("["+strconv.Itoa(BenchmarkWriteIntoStorageNum)+
-//				"] BenchmarkWriteIntoStorage b.N: %d, avg duration: %s ns/op", i, strconv.Itoa((int(t.Nanoseconds())/i)/10))
-//		}
-//		tt += t
-//		ii += i
-//	})
-//	log.Info().Msgf("["+strconv.Itoa(BenchmarkWriteIntoStorageNum)+
-//		"] TOTAL --->>> BenchmarkWriteIntoStorage total b.N: %d, total avg duration: %s ns/op", ii, strconv.Itoa((int(tt.Nanoseconds())/ii)/10))
-//}
-=======
 	from := time.Now()
 	b.ResetTimer()
 	b.RunParallel(func(pb *testing.PB) {
@@ -266,5 +121,4 @@
 
 	log.Info().Msg("[" + strconv.Itoa(BenchmarkWriteIntoStorageNum) +
 		"] BenchmarkWriteIntoStorage benchmark " + strconv.Itoa(b.N) + " iterations elapsed time: " + time.Since(from).String() + ".")
-}
->>>>>>> bc3b32f0
+}